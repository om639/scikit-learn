--- conflicted
+++ resolved
@@ -79,11 +79,6 @@
         msg = '%s' % (', '.join('%s=%s' % (k, v)
                                 for k, v in clf_params.iteritems()))
         print "[GridSearchCV] %s %s" % (msg, (64 - len(msg)) * '.')
-<<<<<<< HEAD
-
-    X, y = check_arrays(X, y, sparse_format="csr")
-=======
->>>>>>> 86e8b0d2
     # update parameters of the classifier after a copy of its base structure
     clf = clone(base_clf)
     clf.set_params(**clf_params)
