from os.path import join
import warnings


def configuration(parent_package='', top_path=None):
    from numpy.distutils.misc_util import Configuration
    from numpy.distutils.system_info import get_info, BlasNotFoundError

    config = Configuration('sklearn', parent_package, top_path)

    config.add_subpackage('check_build')
    config.add_subpackage('svm')
    config.add_subpackage('datasets')
    config.add_subpackage('datasets/tests')
    config.add_subpackage('feature_extraction')
    config.add_subpackage('feature_extraction/tests')
    config.add_subpackage('cluster')
    config.add_subpackage('cluster/tests')
    config.add_subpackage('covariance')
    config.add_subpackage('covariance/tests')
    config.add_subpackage('decomposition')
    config.add_subpackage('decomposition/tests')
    config.add_subpackage('feature_selection')
    config.add_subpackage('feature_selection/tests')
    config.add_subpackage('preprocessing')
    config.add_subpackage('utils')
    config.add_subpackage('utils/tests')
    config.add_subpackage('externals')
    config.add_subpackage('mixture')
    config.add_subpackage('mixture/tests')
    config.add_subpackage('gaussian_process')
    config.add_subpackage('gaussian_process/tests')
    config.add_subpackage('neighbors')
    config.add_subpackage('manifold')
    config.add_subpackage('metrics')
<<<<<<< HEAD
    config.add_subpackage('metrics/tests')  
    config.add_subpackage("tree")
    config.add_subpackage("tree/tests")    
=======
    config.add_subpackage('metrics/tests')
    config.add_subpackage('metrics/cluster')
    config.add_subpackage('metrics/cluster/tests')
>>>>>>> 6fad3d54

    # some libs needs cblas, fortran-compiled BLAS will not be sufficient
    blas_info = get_info('blas_opt', 0)
    if (not blas_info) or (
        ('NO_ATLAS_INFO', 1) in blas_info.get('define_macros', [])):
        config.add_library('cblas',
                           sources=[join('src', 'cblas', '*.c')])
        warnings.warn(BlasNotFoundError.__doc__)

    # the following packages depend on cblas, so they have to be build
    # after the above.
    config.add_subpackage('linear_model')
    config.add_subpackage('utils')

    # add the test directory
    config.add_subpackage('tests')

    return config

if __name__ == '__main__':
    from numpy.distutils.core import setup
    setup(**configuration(top_path='').todict())<|MERGE_RESOLUTION|>--- conflicted
+++ resolved
@@ -33,15 +33,12 @@
     config.add_subpackage('neighbors')
     config.add_subpackage('manifold')
     config.add_subpackage('metrics')
-<<<<<<< HEAD
-    config.add_subpackage('metrics/tests')  
     config.add_subpackage("tree")
-    config.add_subpackage("tree/tests")    
-=======
+    config.add_subpackage("tree/tests")
+    config.add_subpackage('metrics/tests')
     config.add_subpackage('metrics/tests')
     config.add_subpackage('metrics/cluster')
     config.add_subpackage('metrics/cluster/tests')
->>>>>>> 6fad3d54
 
     # some libs needs cblas, fortran-compiled BLAS will not be sufficient
     blas_info = get_info('blas_opt', 0)
